mod colors;

mod input;
mod replay;

mod drawing;
mod transform;

use crate::drawing::tab::Tab;
use crate::transform::Transform;
use anyhow::Error;
use core_pb::grid::computed_grid::ComputedGrid;
use core_pb::grid::standard_grid::StandardGrid;
use core_pb::messages::server_status::ServerStatus;
use core_pb::messages::settings::PacbotSettings;
use core_pb::pacbot_rs::game_state::GameState;
use eframe::egui;
use eframe::egui::{Align, Color32, Pos2, Visuals};
use egui_dock::{DockArea, DockState, NodeIndex, Style};
// todo use native_dialog::FileDialog;
use crate::drawing::motors::MotorStatusGraphFrames;
use crate::drawing::settings::UiSettings;
use crate::drawing::widgets::draw_widgets;
use core_pb::console_log;
#[cfg(target_arch = "wasm32")]
pub use core_pb::log;
use core_pb::messages::{GameServerCommand, GuiToServerMessage, NetworkStatus, ServerToGuiMessage};
use core_pb::threaded_websocket::{Address, TextOrT, ThreadedSocket};
use core_pb::util::stopwatch::Stopwatch;
#[cfg(not(target_arch = "wasm32"))]
use core_pb::util::StdInstant;
#[cfg(target_arch = "wasm32")]
use core_pb::util::WebTimeInstant as StdInstant;
use nalgebra::Vector2;
use std::collections::HashMap;
use std::time::Duration;

// When compiling natively:
#[cfg(not(target_arch = "wasm32"))]
fn main() {
    env_logger::Builder::from_default_env()
        .filter_level(log::LevelFilter::Info)
        .init();
    console_log!("RIT Pacbot gui starting up");
    let native_options = eframe::NativeOptions::default();
    eframe::run_native(
        "RIT Pacbot",
        native_options,
        Box::new(|cc| {
            let style = egui::Style {
                visuals: Visuals::dark(),
                ..egui::Style::default()
            };
            cc.egui_ctx.set_style(style);
            Box::new(App::new(cc))
        }),
    )
    .expect("Failed to start egui app!");
}

// When compiling to web using trunk:
#[cfg(target_arch = "wasm32")]
fn main() {
    console_log!("WASM gui starting up");

    // Redirect `log` message to `console.log` and friends:
    eframe::WebLogger::init(log::LevelFilter::Debug).ok();

    let web_options = eframe::WebOptions::default();

    wasm_bindgen_futures::spawn_local(async {
        let start_result = eframe::WebRunner::new()
            .start(
                "the_canvas_id", // hardcode it
                web_options,
                Box::new(|cc| {
                    let style = egui::Style {
                        visuals: Visuals::dark(),
                        ..egui::Style::default()
                    };
                    cc.egui_ctx.set_style(style);
                    Box::new(App::new(cc))
                }),
            )
            .await;
        let loading_text = web_sys::window()
            .and_then(|w| w.document())
            .and_then(|d| d.get_element_by_id("loading_text"));
        match start_result {
            Ok(_) => {
                loading_text.map(|e| e.remove());
            }
            Err(e) => {
                loading_text.map(|e| {
                    e.set_inner_html(
                        "<p> The app has crashed. See the developer console for details. </p>",
                    )
                });
                panic!("failed to start eframe: {e:?}");
            }
        }
    });
}

/// Stores all the data needed for the application
pub struct App {
    dock_state: Option<DockState<Tab>>,

    grid: ComputedGrid,
    pointer_pos: Option<Pos2>,
    background_color: Color32,
    world_to_screen: Transform,
    // replay_manager: ReplayManager,
    server_status: ServerStatus,
    saved_game_state: Option<GameState>,
    network: (
        ThreadedSocket<GuiToServerMessage, ServerToGuiMessage>,
        Option<Address>,
    ),
    old_settings: PacbotSettings,
    settings: PacbotSettings,
    ui_settings: UiSettings,
    target_vel: Option<(Vector2<f32>, f32)>,
    motor_status_frames: MotorStatusGraphFrames<3>,
    gui_stopwatch: Stopwatch<5, 30, StdInstant>,
    rotated_grid: bool,
    settings_fields: Option<HashMap<String, (String, String)>>,
    pacbot_server_connection_status: NetworkStatus,
}

impl eframe::App for App {
    fn update(&mut self, ctx: &egui::Context, _frame: &mut eframe::Frame) {
        self.gui_stopwatch.start();

        self.pointer_pos = ctx.pointer_latest_pos();
        self.background_color = ctx.style().visuals.panel_fill;
        if *self.grid.standard_grid() != Some(self.settings.standard_grid) {
            self.grid = self.settings.standard_grid.compute_grid();
        }
        self.gui_stopwatch.mark_completed("Initialization").unwrap();
        self.read_input(ctx);
        self.gui_stopwatch.mark_completed("Read input").unwrap();
        self.manage_network();
        self.gui_stopwatch.mark_completed("Manage network").unwrap();

        self.draw_layout(ctx);
        self.gui_stopwatch.mark_completed("Draw graphics").unwrap();

        ctx.request_repaint();
        self.gui_stopwatch
            .mark_completed("Request repaint")
            .unwrap();
    }
}

impl App {
    fn new(cc: &eframe::CreationContext<'_>) -> Self {
        let mut fonts = egui::FontDefinitions::default();
        egui_phosphor::add_to_fonts(&mut fonts, egui_phosphor::Variant::Regular);

        cc.egui_ctx.set_fonts(fonts);

        let mut dock_state =
            DockState::new(vec![Tab::Grid, Tab::Motors, Tab::Robot, Tab::Stopwatch]);
        let surface = dock_state.main_surface_mut();
        surface.split_right(NodeIndex::root(), 0.75, vec![Tab::Settings]);
        let [_, left] = surface.split_left(
            NodeIndex::root(),
            0.15,
            vec![Tab::OverTheAirProgramming, Tab::Keybindings],
        );
        surface.split_below(left, 0.7, vec![Tab::RobotDisplay]);

        let ui_settings: UiSettings = Default::default();

        Self {
            dock_state: Some(dock_state),

            grid: Default::default(),
            pointer_pos: None,
            background_color: Color32::BLACK,
            world_to_screen: Transform::new_letterboxed(
                Pos2::new(0.0, 0.0),
                Pos2::new(0.0, 1.0),
                Pos2::new(0.0, 0.0),
                Pos2::new(0.0, 1.0),
                false,
            ),
            // todo replay_manager: Default::default(),
            server_status: Default::default(),
            saved_game_state: Option::None,
            network: (
                ThreadedSocket::with_name("gui[server]".to_string()),
                Default::default(),
            ),
            old_settings: Default::default(),
            settings: Default::default(),
            motor_status_frames: MotorStatusGraphFrames::new(ui_settings.selected_robot),
            ui_settings,
            target_vel: None,
            gui_stopwatch: Stopwatch::new(
                "Gui",
                Duration::from_millis(15),
                Duration::from_millis(20),
                0.8,
                0.9,
            ),

            rotated_grid: true,
            settings_fields: Some(HashMap::new()),
            pacbot_server_connection_status: NetworkStatus::NotConnected,
        }
    }

    pub fn send(&self, message: GuiToServerMessage) {
        self.network.0.send(TextOrT::T(message))
    }

    pub fn manage_network(&mut self) {
        let new_addr = if self.ui_settings.mdrc_server.connect {
            Some((
                self.ui_settings.mdrc_server.ipv4,
                self.ui_settings.mdrc_server.port,
            ))
        } else {
            None
        };
        if self.network.1 != new_addr {
            self.network.1 = new_addr;
            self.network.0.connect(new_addr)
        }
        // we must check for changed settings before updating them from the server
        if self.old_settings != self.settings {
            self.send(GuiToServerMessage::Settings(self.settings.clone()));
        }
        while let Some(TextOrT::T(msg)) = self.network.0.read() {
            match msg {
                ServerToGuiMessage::Settings(settings) => {
<<<<<<< HEAD
                    self.settings = settings.clone();
                    self.old_settings = settings
                }
                ServerToGuiMessage::Status(status) => {
                    if status.game_server_connection == NetworkStatus::Connected {
=======
                    if self.pacbot_server_connection_status != NetworkStatus::Connected
                        && self.network.0.status() == NetworkStatus::Connected
                    {
                        // send our settings to hopefully replace the server's
>>>>>>> dc4aa01e
                        self.send(GuiToServerMessage::Settings(self.settings.clone()));
                    }
                    self.settings = settings.clone();
                    self.old_settings = settings
                }
                ServerToGuiMessage::Status(status) => self.server_status = status,
            }
        }
        self.pacbot_server_connection_status = self.network.0.status();
    }

    /// Draw the main outer layout
    pub fn draw_layout(&mut self, ctx: &egui::Context) {
        egui::TopBottomPanel::top("menu").show(ctx, |ui| {
            ui.horizontal(|ui| {
                ui.with_layout(egui::Layout::left_to_right(Align::Center), |ui| {
                    // grid selector
                    egui::ComboBox::from_label("")
                        .selected_text(format!("{:?}", self.settings.standard_grid))
                        .show_ui(ui, |ui| {
                            StandardGrid::get_all().iter().for_each(|grid| {
                                ui.selectable_value(
                                    &mut self.settings.standard_grid,
                                    *grid,
                                    format!("{:?}", grid),
                                );
                            });
                        });
                    // top left buttons
                    egui::menu::bar(ui, |ui| {
                        if ui.button("Save").clicked() {
                            self.saved_game_state = Some(self.server_status.game_state.clone());
                        }
                        if ui.button("Load").clicked() {
                            if let Some(x) = &self.saved_game_state {
                                let mut x = x.clone();
                                x.paused = self.server_status.game_state.paused;
                                self.send(GuiToServerMessage::GameServerCommand(
                                    GameServerCommand::SetState(x),
                                ))
                            }
                        }

                        ui.menu_button("Replay", |ui| {
                            if ui.button("Save").clicked() {
                                self.save_replay().expect("Failed to save replay!");
                            }
                            if ui.button("Load").clicked() {
                                self.load_replay().expect("Failed to load replay!");
                            }
                        });
                        draw_widgets(self, ui)
                    });
                });
                ui.with_layout(egui::Layout::right_to_left(Align::Center), |ui| {
                    ui.label(
                        &(match self.pointer_pos {
                            None => "".to_string(),
                            Some(pos) => {
                                let pos = self.world_to_screen.inverse().map_point(pos);
                                format!("({:.1}, {:.1})", pos.x, pos.y)
                            }
                        }),
                    );
                });
            });
        });

        // take out dock_state to pass it to DockArea::new and allow tabs to use data from App
        let mut dock_state = self.dock_state.take().unwrap();
        DockArea::new(&mut dock_state)
            .style(Style::from_egui(ctx.style().as_ref()))
            .show(ctx, self);
        self.dock_state = Some(dock_state);
    }

    /// Save the current replay to file
    pub fn save_replay(&self) -> Result<(), Error> {
        todo!()
        // let path = FileDialog::new()
        //     .add_filter("Pacbot Replay", &["pb"])
        //     .set_filename("replay.pb")
        //     .show_save_single_file()?;
        //
        // if let Some(path) = path {
        //     let bytes = self.data.replay_manager.replay.to_bytes()?;
        //     let mut file = fs::OpenOptions::new()
        //         .write(true)
        //         .create(true)
        //         .truncate(true)
        //         .open(path)?;
        //     file.write_all(&bytes)?;
        // }
        //
        // Ok(())
    }

    /// Load a replay from file
    pub fn load_replay(&mut self) -> Result<(), Error> {
        todo!()
        // let path = FileDialog::new()
        //     .add_filter("Pacbot Replay", &["pb"])
        //     .show_open_single_file()?;
        //
        // if let Some(path) = path {
        //     let mut file = File::open(&path)?;
        //     let metadata = fs::metadata(&path).expect("unable to read metadata");
        //     let mut buffer = vec![0; metadata.len() as usize];
        //     file.read_exact(&mut buffer)?;
        //
        //     let replay = Replay::from_bytes(&buffer)?;
        //
        //     // self.settings.mode = AppMode::Playback;
        //     self.data.replay_manager.replay = replay.0;
        //     self.data.replay_manager.playback_paused = true;
        // }
        //
        // Ok(())
    }
}<|MERGE_RESOLUTION|>--- conflicted
+++ resolved
@@ -236,18 +236,10 @@
         while let Some(TextOrT::T(msg)) = self.network.0.read() {
             match msg {
                 ServerToGuiMessage::Settings(settings) => {
-<<<<<<< HEAD
-                    self.settings = settings.clone();
-                    self.old_settings = settings
-                }
-                ServerToGuiMessage::Status(status) => {
-                    if status.game_server_connection == NetworkStatus::Connected {
-=======
                     if self.pacbot_server_connection_status != NetworkStatus::Connected
                         && self.network.0.status() == NetworkStatus::Connected
                     {
                         // send our settings to hopefully replace the server's
->>>>>>> dc4aa01e
                         self.send(GuiToServerMessage::Settings(self.settings.clone()));
                     }
                     self.settings = settings.clone();
