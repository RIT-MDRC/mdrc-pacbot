--- conflicted
+++ resolved
@@ -55,14 +55,10 @@
 serde = { version = "1.0.197", default-features = false, features = ["derive"] }
 num-traits = { version = "0.2.18", default-features = false }
 smoltcp = { version = "0.11.0", default-features = false, features = ["defmt"] }
-<<<<<<< HEAD
-display-interface = "0.4.1"
 format_no_std = "1.2.0"
-=======
 display-interface = { version = "0.5.0", features = ["defmt-03"] }
 vl53l4cd = { version = "0.4.0", default-features = false, features = ["defmt-03"] }
 bno08x-async = { version = "0.2.0", git = "https://github.com/MJE10/bno080", features = ["defmt"], rev = "eaadaef31e46416cfb07d007325f99df92e13236" }
->>>>>>> c985754f
 
 [profile.release]
 debug = 2
