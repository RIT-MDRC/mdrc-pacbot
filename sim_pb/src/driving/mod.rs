--- conflicted
+++ resolved
@@ -86,15 +86,9 @@
         let (tc_network, network_rx, network_tx) = TaskChannels::new();
         let (tc_peripherals, peripherals_rx, peripherals_tx) = TaskChannels::new();
 
-<<<<<<< HEAD
-        let motors = SimMotors::new(name, motors, sim_tx.clone(),robot.clone());
-        let network = SimNetwork::new(name, firmware_swapped, network, sim_tx.clone());
-        let peripherals = SimPeripherals::new(robot.clone(), peripherals);
-=======
-        let motors = SimMotors::new(name, sim_tx.clone());
+        let motors = SimMotors::new(name, sim_tx.clone(),robot.clone());
         let network = SimNetwork::new(name, firmware_swapped, sim_tx.clone());
         let peripherals = SimPeripherals::new(robot.clone());
->>>>>>> de34ebb2
 
         spawn(move || {
             block_on(Self::start_async(
