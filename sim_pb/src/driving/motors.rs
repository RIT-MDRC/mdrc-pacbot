use crate::RobotToSimulationMessage;
use async_channel::Sender;
//use bevy_rapier2d::prelude::Velocity;
use core_pb::drive_system::DriveSystem;
use core_pb::driving::motors::RobotMotorsBehavior;
use core_pb::names::RobotName;
use core_pb::util::StdInstant;
<<<<<<< HEAD
use std::sync::Arc;
use std::time::Duration;
use crate::SimRobot;
use crate::RwLock;


pub struct SimMotors {
    name: RobotName,
    drive_system: DriveSystem<3>, //has omni drive system
    channels: TaskChannels,
    sim_robot:  Arc<RwLock<SimRobot>>, 
=======

pub struct SimMotors {
    name: RobotName,
    drive_system: DriveSystem<3>,
>>>>>>> de34ebb2

    pwm_values: [[u16; 2]; 3],
    motor_speeds: [f32; 3],
    sim_tx: Sender<(RobotName, RobotToSimulationMessage)>,
}

impl SimMotors {
<<<<<<< HEAD
    pub fn new(
        name: RobotName,
        channels: TaskChannels,
        sim_tx: Sender<(RobotName, RobotToSimulationMessage)>,
        sim_robot: Arc<RwLock<SimRobot>>,
    ) -> Self {
=======
    pub fn new(name: RobotName, sim_tx: Sender<(RobotName, RobotToSimulationMessage)>) -> Self {
>>>>>>> de34ebb2
        Self {
            name,
            drive_system: name.robot().drive_system,
            pwm_values: Default::default(),
            motor_speeds: Default::default(),
            sim_tx,
            sim_robot
        }
    }
}

#[derive(Debug)]
pub enum SimMotorsError {}

impl RobotMotorsBehavior for SimMotors {
    type Error = SimMotorsError;

    type Instant = StdInstant;

    async fn set_pwm(&mut self, pin: usize, to: u16) {
        let motor = pin / 2;
        if self.pwm_values[motor][pin % 2] != to {
            self.pwm_values[motor][pin % 2] = to;
            //converts pid output to simulator velocity
            self.motor_speeds[motor] = 60.0
                * (self.pwm_values[motor][0] as f32 - self.pwm_values[motor][1] as f32)
                / self.name.robot().pwm_top as f32;
            self.sim_tx
                .send((
                    self.name,
                    RobotToSimulationMessage::SimulatedMotors(self.motor_speeds),
                ))
                .await
                .unwrap();
        }
    }

    async fn get_motor_speed(&mut self, motor: usize) -> f32 {
        self.motor_speeds[motor];
        let new_velocity  = self.sim_robot.read()
        .unwrap().velocity;

        let new_ang_velocity  = self.sim_robot.read().unwrap().ang_velocity;
        if new_ang_velocity.abs()>30.0{
            panic!()
        }
        let target_speed = self.drive_system.get_motor_speed_omni(new_velocity, new_ang_velocity);
        target_speed[motor]
    }
}
<|MERGE_RESOLUTION|>--- conflicted
+++ resolved
@@ -5,7 +5,6 @@
 use core_pb::driving::motors::RobotMotorsBehavior;
 use core_pb::names::RobotName;
 use core_pb::util::StdInstant;
-<<<<<<< HEAD
 use std::sync::Arc;
 use std::time::Duration;
 use crate::SimRobot;
@@ -14,15 +13,8 @@
 
 pub struct SimMotors {
     name: RobotName,
-    drive_system: DriveSystem<3>, //has omni drive system
-    channels: TaskChannels,
-    sim_robot:  Arc<RwLock<SimRobot>>, 
-=======
-
-pub struct SimMotors {
-    name: RobotName,
     drive_system: DriveSystem<3>,
->>>>>>> de34ebb2
+    sim_robot:  Arc<RwLock<SimRobot>>,
 
     pwm_values: [[u16; 2]; 3],
     motor_speeds: [f32; 3],
@@ -30,16 +22,7 @@
 }
 
 impl SimMotors {
-<<<<<<< HEAD
-    pub fn new(
-        name: RobotName,
-        channels: TaskChannels,
-        sim_tx: Sender<(RobotName, RobotToSimulationMessage)>,
-        sim_robot: Arc<RwLock<SimRobot>>,
-    ) -> Self {
-=======
-    pub fn new(name: RobotName, sim_tx: Sender<(RobotName, RobotToSimulationMessage)>) -> Self {
->>>>>>> de34ebb2
+    pub fn new(name: RobotName, sim_tx: Sender<(RobotName, RobotToSimulationMessage)>, sim_robot: Arc<RwLock<SimRobot>>,) -> Self {
         Self {
             name,
             drive_system: name.robot().drive_system,
