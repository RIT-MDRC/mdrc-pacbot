--- conflicted
+++ resolved
@@ -8,9 +8,5 @@
 pub mod physics;
 pub mod replay;
 pub mod robot;
-<<<<<<< HEAD
-pub mod standard_grids;
 pub mod high_level;
-=======
->>>>>>> b3d8a178
 pub mod util;