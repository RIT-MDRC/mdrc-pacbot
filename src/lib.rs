#![warn(missing_docs)]
//! Utilities for writing blazingly fast Pacbot code

pub mod grid;
<<<<<<< HEAD
pub mod robot;
pub mod simulation;
=======
pub mod gui;
>>>>>>> 166856cb
pub mod standard_grids;<|MERGE_RESOLUTION|>--- conflicted
+++ resolved
@@ -2,10 +2,7 @@
 //! Utilities for writing blazingly fast Pacbot code
 
 pub mod grid;
-<<<<<<< HEAD
+pub mod gui;
 pub mod robot;
 pub mod simulation;
-=======
-pub mod gui;
->>>>>>> 166856cb
 pub mod standard_grids;