--- conflicted
+++ resolved
@@ -2,26 +2,18 @@
 
 use crate::pathing::TargetVelocity;
 use crate::physics::LightPhysicsInfo;
-<<<<<<< HEAD
-use crate::UserSettings;
 use bevy::log::info;
 use bevy_ecs::prelude::*;
 use bincode;
+use crate::{PacmanGameState, UserSettings};
+use bevy::prelude::*;
 use serde::{Deserialize, Serialize};
 use std::f32::consts::FRAC_PI_3;
 use std::time::{Duration, Instant};
 use std::{io, net::UdpSocket, thread};
-=======
-use crate::{PacmanGameState, UserSettings};
-use bevy::prelude::*;
-use serde::{Deserialize, Serialize};
-use std::f32::consts::FRAC_PI_3;
 use std::net::TcpStream;
-use std::time::Instant;
-use std::{io, net::UdpSocket};
 use tungstenite::stream::MaybeTlsStream;
 use tungstenite::{connect, Message, WebSocket};
->>>>>>> b9456d2d
 
 /// Stores data from Pacbot
 #[derive(Resource, Copy, Clone, Debug, Serialize, Deserialize, Default)]
@@ -40,20 +32,6 @@
 #[derive(Resource, Default)]
 pub struct PacbotSensorsRecvTime(pub(crate) Option<Instant>);
 
-<<<<<<< HEAD
-impl Default for PacbotSensors {
-    fn default() -> Self {
-        Self {
-            distance_sensors: [0; 8],
-            encoders: [0; 3],
-            encoder_velocities: [0.0; 3],
-            pid_output: [0.0; 3],
-        }
-    }
-}
-
-=======
->>>>>>> b9456d2d
 /// Stores connections for the NetworkPlugin
 #[derive(Default, Resource)]
 pub struct NetworkPluginData {
@@ -167,12 +145,7 @@
 
             let mut motors = [0.0; 3];
             for i in 0..3 {
-<<<<<<< HEAD
                 motors[i] = motors_i16[i];
-=======
-                motors[i].0 = motors_i16[i].unsigned_abs() as u8;
-                motors[i].1 = motors_i16[i] >= 0;
->>>>>>> b9456d2d
             }
 
             if let Err(e) = pico.send_motors_message(motors) {
@@ -197,14 +170,10 @@
     }
     if network_data.pico.is_none() {
         if let Some(pico_address) = &settings.pico_address {
-<<<<<<< HEAD
             if pico_address.len() == 0 {
                 return;
             }
             let try_conn = PicoConnection::new(20002, &pico_address);
-=======
-            let try_conn = PicoConnection::new(20001, pico_address);
->>>>>>> b9456d2d
             if let Err(ref e) = try_conn {
                 info!("{:?}", e);
             }
@@ -229,7 +198,6 @@
     if let Some(pico) = &mut network_data.pico {
         let mut bytes = [0; 90];
         while let Ok(size) = pico.socket.recv(&mut bytes) {
-<<<<<<< HEAD
             if settings.sensors_from_robot {
                 if let Ok((message, _)) = bincode::serde::decode_from_slice::<PacbotSensors, _>(
                     &bytes,
@@ -239,17 +207,6 @@
                     recv_time.0 = Some(Instant::now());
                 } else {
                     eprintln!("Invalid message from Pico: {size}");
-=======
-            if size == 20 {
-                sensors.distance_sensors.copy_from_slice(&bytes[..8]);
-                for i in 0..3 {
-                    sensors.encoders[i] = i32::from_le_bytes([
-                        bytes[i * 4 + 8],
-                        bytes[i * 4 + 9],
-                        bytes[i * 4 + 10],
-                        bytes[i * 4 + 11],
-                    ]) as i64;
->>>>>>> b9456d2d
                 }
             }
         }
