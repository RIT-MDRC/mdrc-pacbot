use mdrc_pacbot_util::gui;

fn main() {
<<<<<<< HEAD
    // use mdrc_pacbot_util::grid::ComputedGrid;
    // use mdrc_pacbot_util::standard_grids::GRID_PLAYGROUND;
    // let grid = ComputedGrid::try_from(GRID_PACMAN).unwrap();
    // let walls = grid.walls();
    // // for wall in walls {
    // //     println!(
    // //         "{}, {}, {}, {}",
    // //         wall.left_bottom.x, wall.left_bottom.y, wall.right_top.x, wall.right_top.y
    // //     );
    // // }
    // println!("{:?}", grid.at(&Point2::new(13, 18)).unwrap());
=======
    gui::run_gui();

    // use mdrc_pacbot_util::grid::ComputedGrid;
    // use mdrc_pacbot_util::standard_grids::GRID_PLAYGROUND;
    // let grid = ComputedGrid::try_from(GRID_PLAYGROUND).unwrap();
    // let walls = grid.walls();
    // for wall in walls {
    //     println!(
    //         "{}, {}, {}, {}",
    //         wall.left_bottom.x, wall.left_bottom.y, wall.right_top.x, wall.right_top.y
    //     );
    // }
>>>>>>> 166856cb
}<|MERGE_RESOLUTION|>--- conflicted
+++ resolved
@@ -1,19 +1,6 @@
 use mdrc_pacbot_util::gui;
 
 fn main() {
-<<<<<<< HEAD
-    // use mdrc_pacbot_util::grid::ComputedGrid;
-    // use mdrc_pacbot_util::standard_grids::GRID_PLAYGROUND;
-    // let grid = ComputedGrid::try_from(GRID_PACMAN).unwrap();
-    // let walls = grid.walls();
-    // // for wall in walls {
-    // //     println!(
-    // //         "{}, {}, {}, {}",
-    // //         wall.left_bottom.x, wall.left_bottom.y, wall.right_top.x, wall.right_top.y
-    // //     );
-    // // }
-    // println!("{:?}", grid.at(&Point2::new(13, 18)).unwrap());
-=======
     gui::run_gui();
 
     // use mdrc_pacbot_util::grid::ComputedGrid;
@@ -26,5 +13,4 @@
     //         wall.left_bottom.x, wall.left_bottom.y, wall.right_top.x, wall.right_top.y
     //     );
     // }
->>>>>>> 166856cb
 }