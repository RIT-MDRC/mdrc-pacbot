//! Top-level GUI elements and functionality.

mod colors;
pub mod game;
pub(crate) mod physics;
pub mod replay_manager;
mod stopwatch;
pub mod transforms;
pub mod utils;

use crate::grid::ComputedGrid;
use bevy_ecs::prelude::*;
use bevy_egui::EguiContexts;
use eframe::egui;
use eframe::egui::{Align, Color32, Frame, Key, Pos2, RichText, Ui, WidgetText};
use egui_dock::{DockArea, DockState, Style};
use egui_phosphor::regular;
use pacbot_rs::game_engine::GameEngine;
use std::ops::Deref;
use std::time::Duration;

use crate::grid::standard_grids::StandardGrid;
use crate::gui::colors::{
    TRANSLUCENT_GREEN_COLOR, TRANSLUCENT_RED_COLOR, TRANSLUCENT_YELLOW_COLOR,
};
use crate::gui::game::GameWidget;
use crate::gui::stopwatch::StopwatchWidget;
use crate::network::{PacbotSensors, PacbotSensorsRecvTime};
use crate::pathing::{TargetPath, TargetVelocity};
use crate::physics::{LightPhysicsInfo, ParticleFilterStopwatch, PhysicsStopwatch};
use crate::replay_manager::ReplayManager;
use crate::util::stopwatch::Stopwatch;
use crate::{PacmanGameState, ScheduleStopwatch, StandardGridResource, UserSettings};

use self::transforms::Transform;

/// Tracks the performance of GUI rendering
#[derive(Resource)]
pub struct GuiStopwatch(pub Stopwatch);

pub fn font_setup(mut contexts: EguiContexts) {
    let mut fonts = egui::FontDefinitions::default();
    egui_phosphor::add_to_fonts(&mut fonts, egui_phosphor::Variant::Regular);

    contexts.ctx_mut().set_fonts(fonts);
}

pub fn ui_system(
    mut contexts: EguiContexts,
    mut app: Local<GuiApp>,
    world_to_screen: Local<Option<Transform>>,
    pacman_state: ResMut<PacmanGameState>,
    phys_info: ResMut<LightPhysicsInfo>,
    selected_grid: ResMut<StandardGridResource>,
    grid: ResMut<ComputedGrid>,
    replay_manager: ResMut<ReplayManager>,
    settings: ResMut<UserSettings>,
    target_velocity: ResMut<TargetVelocity>,
    target_path: Res<TargetPath>,
    pf_stopwatch: ResMut<ParticleFilterStopwatch>,
    physics_stopwatch: ResMut<PhysicsStopwatch>,
    gui_stopwatch: ResMut<GuiStopwatch>,
    schedule_stopwatch: ResMut<ScheduleStopwatch>,
    sensors: (Res<PacbotSensors>, Res<PacbotSensorsRecvTime>),
) {
    let ctx = contexts.ctx_mut();

    let mut tab_viewer = TabViewer {
        pointer_pos: ctx.pointer_latest_pos(),
        background_color: ctx.style().visuals.panel_fill,

        pacman_state,
        phys_info,
        world_to_screen,
        replay_manager,
        settings,
        target_velocity,
        target_path,
        grid,
        selected_grid,
        pf_stopwatch,
        physics_stopwatch,
        gui_stopwatch,
        schedule_stopwatch,
        sensors: sensors.0,
        sensors_recv_time: sensors.1,
    };

    app.update_target_velocity(&ctx, &mut tab_viewer);

    app.update(&ctx, &mut tab_viewer);
}

#[derive(Copy, Clone)]
pub enum Tab {
    Grid,
    Stopwatch,
    Unknown,
}

struct TabViewer<'a> {
    pointer_pos: Option<Pos2>,
    background_color: Color32,

    pacman_state: ResMut<'a, PacmanGameState>,
    phys_info: ResMut<'a, LightPhysicsInfo>,
    world_to_screen: Local<'a, Option<Transform>>,
    replay_manager: ResMut<'a, ReplayManager>,
    settings: ResMut<'a, UserSettings>,
    target_velocity: ResMut<'a, TargetVelocity>,
    target_path: Res<'a, TargetPath>,
    grid: ResMut<'a, ComputedGrid>,
    selected_grid: ResMut<'a, StandardGridResource>,
    sensors: Res<'a, PacbotSensors>,
    sensors_recv_time: Res<'a, PacbotSensorsRecvTime>,

    pf_stopwatch: ResMut<'a, ParticleFilterStopwatch>,
    physics_stopwatch: ResMut<'a, PhysicsStopwatch>,
    gui_stopwatch: ResMut<'a, GuiStopwatch>,
    schedule_stopwatch: ResMut<'a, ScheduleStopwatch>,
}

impl<'a> egui_dock::TabViewer for TabViewer<'a> {
    type Tab = Tab;

    fn title(&mut self, tab: &mut Self::Tab) -> WidgetText {
        match tab {
            Tab::Grid => WidgetText::from("Main Grid"),
            Tab::Stopwatch => WidgetText::from("Stopwatch"),
            _ => panic!("Widget did not declare a tab!"),
        }
    }

    fn ui(&mut self, ui: &mut Ui, tab: &mut Self::Tab) {
        match tab {
            Tab::Grid => self.grid_ui(ui),
            Tab::Stopwatch => {
                ui.label("Particle Filter");
                draw_stopwatch(&self.pf_stopwatch.0, ui, "pf_sw".to_string());
                ui.separator();
                ui.label("Physics");
                draw_stopwatch(&self.physics_stopwatch.0, ui, "ph_sw".to_string());
                draw_stopwatch(&self.gui_stopwatch.0, ui, "ui_sw".to_string());
            }
            _ => panic!("Widget did not declare a tab!"),
        }
    }
}

impl<'a> TabViewer<'a> {
    fn grid_ui(&mut self, ui: &mut Ui) {
        let rect = ui.max_rect();
        let (src_p1, src_p2) = self.selected_grid.0.get_soft_boundaries();

        let world_to_screen = Transform::new_letterboxed(
            src_p1,
            src_p2,
            Pos2::new(rect.top(), rect.left()),
            Pos2::new(rect.bottom(), rect.right()),
        );
        *self.world_to_screen = Some(world_to_screen);
        let painter = ui.painter_at(rect);

        self.draw_grid(&world_to_screen, &painter);

        if self.selected_grid.0 == StandardGrid::Pacman {
            self.draw_pacman_state(&world_to_screen, &painter);
        }

        self.draw_simulation(&painter);
    }
}

#[derive(Clone, Debug)]
pub enum PacbotWidgetStatus {
    Ok,
    Warn(String),
    Error(String),
    NotApplicable,
}

trait PacbotWidget {
    fn update(&mut self, _tab_viewer: &TabViewer) {}
    fn display_name(&self) -> &'static str;
    fn button_text(&self) -> RichText;
    fn tab(&self) -> Tab {
        Tab::Unknown
    }
    fn overall_status(&self) -> &PacbotWidgetStatus {
        &PacbotWidgetStatus::NotApplicable
    }

    fn messages(&self) -> &[(String, PacbotWidgetStatus)] {
        &[]
    }
}

/// Indicates the current meta-state of the app
#[derive(Clone, Copy, PartialEq, Eq)]
pub enum AppMode {
    /// Using a game server with physics engine and recording the results to file
    Recording,
    /// Playing information back from a file; no game server but physics should still run
    Playback,
}

#[derive(Resource)]
pub struct GuiApp {
    tree: DockState<Tab>,

    grid_widget: GridWidget,
    game_widget: GameWidget,
    stopwatch_widget: StopwatchWidget,
    ai_widget: AiWidget,
    sensors_widget: PacbotSensorsWidget,
}

impl Default for GuiApp {
    fn default() -> Self {
        Self {
            tree: DockState::new(vec![Tab::Grid]),

            grid_widget: GridWidget::default(),
            game_widget: GameWidget::default(),
            stopwatch_widget: StopwatchWidget::new(),
            ai_widget: AiWidget::default(),
            sensors_widget: PacbotSensorsWidget::new(),
        }
    }
}

impl GuiApp {
    fn update_target_velocity(&mut self, ctx: &egui::Context, tab_viewer: &mut TabViewer) {
        let ai_enabled = tab_viewer.settings.enable_ai;
        if !ai_enabled {
            tab_viewer.target_velocity.0.x = 0.0;
            tab_viewer.target_velocity.0.y = 0.0;
            tab_viewer.target_velocity.1 = 0.0;
            ctx.input(|i| {
<<<<<<< HEAD
                let target_speed = if i.modifiers.shift { 20.0 } else { 8.0 };
=======
                let target_speed = if i.modifiers.shift { 10.0 } else { 4.0 };
>>>>>>> d8dc10d4
                if i.key_down(Key::S) {
                    tab_viewer.target_velocity.0.x = target_speed;
                }
                if i.key_down(Key::W) {
                    tab_viewer.target_velocity.0.x = -target_speed;
                }
                if i.key_down(Key::A) {
                    tab_viewer.target_velocity.0.y = -target_speed;
                }
                if i.key_down(Key::D) {
                    tab_viewer.target_velocity.0.y = target_speed;
                }
                if i.key_down(Key::E) {
                    tab_viewer.target_velocity.1 = -1.0;
                }
                if i.key_down(Key::Q) {
                    tab_viewer.target_velocity.1 = 1.0;
                }
            });
        }
    }

    fn add_grid_variants(
        &mut self,
        ui: &mut Ui,
        pacman_state: &mut GameEngine,
        phys_info: &LightPhysicsInfo,
        replay_manager: &mut ReplayManager,
        standard_grid: &mut StandardGrid,
        computed_grid: &mut ComputedGrid,
    ) {
        egui::ComboBox::from_label("")
            .selected_text(format!("{:?}", standard_grid))
            .show_ui(ui, |ui| {
                StandardGrid::get_all().iter().for_each(|grid| {
                    if ui
                        .selectable_value(standard_grid, *grid, format!("{:?}", grid))
                        .clicked()
                    {
                        pacman_state.pause();
                        *computed_grid = grid.compute_grid();
                        replay_manager.reset_replay(
                            *grid,
                            pacman_state,
                            phys_info
                                .real_pos
                                .unwrap_or(grid.get_default_pacbot_isometry()),
                        );
                    }
                });
            });
    }

    fn draw_widget_icons(&mut self, ui: &mut Ui, tab_viewer: &mut TabViewer) {
        // TODO widgets
        let widgets: Vec<Box<&mut dyn PacbotWidget>> = vec![
            Box::new(&mut self.grid_widget),
            Box::new(&mut self.game_widget),
            Box::new(&mut self.stopwatch_widget),
            Box::new(&mut self.ai_widget),
            Box::new(&mut self.sensors_widget),
        ];
        for widget in widgets {
            widget.update(tab_viewer);
            let mut button = ui.add(egui::Button::new(widget.button_text()).fill(
                match widget.overall_status() {
                    PacbotWidgetStatus::Ok => TRANSLUCENT_GREEN_COLOR,
                    PacbotWidgetStatus::Warn(_) => TRANSLUCENT_YELLOW_COLOR,
                    PacbotWidgetStatus::Error(_) => TRANSLUCENT_RED_COLOR,
                    PacbotWidgetStatus::NotApplicable => Color32::TRANSPARENT,
                },
            ));
            button = button.on_hover_ui(|ui| {
                ui.label(widget.display_name());
                for msg in widget.messages() {
                    ui.label(
                        RichText::new(format!(
                            "{} {}",
                            match msg.1 {
                                PacbotWidgetStatus::Ok => regular::CHECK,
                                PacbotWidgetStatus::Warn(_) => regular::WARNING,
                                PacbotWidgetStatus::Error(_) => regular::X,
                                PacbotWidgetStatus::NotApplicable => regular::CHECK,
                            },
                            msg.0.to_owned()
                        ))
                        .color(match msg.1 {
                            PacbotWidgetStatus::Ok => Color32::GREEN,
                            PacbotWidgetStatus::Warn(_) => Color32::YELLOW,
                            PacbotWidgetStatus::Error(_) => Color32::RED,
                            PacbotWidgetStatus::NotApplicable => Color32::GREEN,
                        }),
                    );
                }
            });
            if button.clicked() {
                match widget.display_name() {
                    "Game (Click to Reset)" => tab_viewer.pacman_state.0 = GameEngine::default(),
                    "AI" => {
                        tab_viewer.settings.enable_ai = !tab_viewer.settings.enable_ai;
                    }
                    "Sensors" => {}
                    _ => self.tree.push_to_focused_leaf(widget.tab()),
                }
            }
        }
    }
}

fn draw_stopwatch(stopwatch: &Stopwatch, ui: &mut Ui, id: String) {
    ui.label(format!(
        "Total: {:.2}",
        stopwatch.average_process_time() * 1000.0
    ));
    ui.separator();
    egui::Grid::new(id)
        .num_columns(2)
        .striped(true)
        .show(ui, |ui| {
            let segment_times = stopwatch.average_segment_times();
            for (name, time) in segment_times {
                ui.label(name);
                ui.label(format!("{:.2}", time * 1000.0));
                ui.end_row();
            }
        });
}

impl GuiApp {
    fn update(&mut self, ctx: &egui::Context, tab_viewer: &mut TabViewer) {
        egui::TopBottomPanel::top("menu").show(ctx, |ui| {
            ui.horizontal(|ui| {
                ui.with_layout(egui::Layout::left_to_right(Align::Center), |ui| {
                    self.add_grid_variants(
                        ui,
                        &mut tab_viewer.pacman_state.0,
                        &tab_viewer.phys_info,
                        &mut tab_viewer.replay_manager,
                        &mut tab_viewer.selected_grid.0,
                        &mut tab_viewer.grid,
                    );
                    egui::menu::bar(ui, |ui| {
                        ui.menu_button("Replay", |ui| {
                            if ui.button("Save").clicked() {
                                tab_viewer.save_replay().expect("Failed to save replay!");
                            }
                            if ui.button("Load").clicked() {
                                tab_viewer.load_replay().expect("Failed to load replay!");
                            }
                            if ui
                                .add(
                                    egui::Button::new("Save Pacbot Location")
                                        .selected(tab_viewer.settings.replay_save_location),
                                )
                                .clicked()
                            {
                                tab_viewer.settings.replay_save_location =
                                    !tab_viewer.settings.replay_save_location;
                            }
                        });

                        self.draw_widget_icons(ui, tab_viewer);
                    })
                });
                ui.with_layout(egui::Layout::right_to_left(Align::Center), |ui| {
                    if let Some(world_to_screen) = tab_viewer.world_to_screen.deref() {
                        ui.label(
                            &(match tab_viewer.pointer_pos {
                                None => "".to_string(),
                                Some(pos) => {
                                    let pos = world_to_screen.inverse().map_point(pos);
                                    format!("({:.1}, {:.1})", pos.x, pos.y)
                                }
                            }),
                        );
                    }
                });
            });
        });
        if tab_viewer.selected_grid.0 == StandardGrid::Pacman {
            egui::TopBottomPanel::bottom("playback_controls")
                .frame(
                    Frame::none()
                        .fill(ctx.style().visuals.panel_fill)
                        .inner_margin(5.0),
                )
                .show(ctx, |ui| {
                    tab_viewer.draw_replay_ui(ctx, ui);
                });
        }
        DockArea::new(&mut self.tree)
            .style(Style::from_egui(ctx.style().as_ref()))
            .show(ctx, tab_viewer);

        ctx.request_repaint();
    }
}

#[derive(Copy, Clone, Debug, Default)]
pub struct GridWidget {}

impl PacbotWidget for GridWidget {
    fn display_name(&self) -> &'static str {
        "Grid"
    }

    fn button_text(&self) -> RichText {
        RichText::new(format!("{}", regular::GRID_FOUR,))
    }

    fn tab(&self) -> Tab {
        Tab::Grid
    }
}

#[derive(Clone, Debug, Default)]
pub struct AiWidget {
    ai_enabled: bool,
}

impl PacbotWidget for AiWidget {
    fn update(&mut self, tab_viewer: &TabViewer) {
        self.ai_enabled = tab_viewer.settings.enable_ai;
    }

    fn display_name(&self) -> &'static str {
        "AI"
    }

    fn button_text(&self) -> RichText {
        RichText::new(format!("{}", regular::BRAIN,))
    }

    fn overall_status(&self) -> &PacbotWidgetStatus {
        if self.ai_enabled {
            &PacbotWidgetStatus::Ok
        } else {
            &PacbotWidgetStatus::NotApplicable
        }
    }
}

#[derive(Clone, Debug)]
pub struct PacbotSensorsWidget {
    pub overall_status: PacbotWidgetStatus,
    pub messages: Vec<(String, PacbotWidgetStatus)>,
}

impl PacbotSensorsWidget {
    pub fn new() -> Self {
        Self {
            overall_status: PacbotWidgetStatus::Ok,
            messages: vec![],
        }
    }
}

impl PacbotWidget for PacbotSensorsWidget {
    fn update(&mut self, tab_viewer: &TabViewer) {
        let sensors = &tab_viewer.sensors;

        self.messages = vec![];
        self.overall_status = PacbotWidgetStatus::Ok;

        if let Some(t) = tab_viewer.sensors_recv_time.0 {
            if t.elapsed() > Duration::from_secs(1) {
                self.messages.push((
                    format!("Last data age: {:?}", t.elapsed()),
                    PacbotWidgetStatus::Error("".to_string()),
                ));
                self.overall_status =
                    PacbotWidgetStatus::Error(format!("Last data age: {:?}", t.elapsed()));
            } else {
                for i in 0..8 {
                    if sensors.distance_sensors[i] == 0 {
                        self.messages.push((
                            format!("Sensor {i} unresponsive"),
                            PacbotWidgetStatus::Error("".to_string()),
                        ));
                        self.overall_status =
                            PacbotWidgetStatus::Error(format!("Sensor {i} unresponsive"));
                    }
                    self.messages.push((
                        format!("{i} => {}", sensors.distance_sensors[i]),
                        match sensors.distance_sensors[i] {
                            0 => PacbotWidgetStatus::Error("".to_string()),
                            255 => PacbotWidgetStatus::Warn("".to_string()),
                            _ => PacbotWidgetStatus::Ok,
                        },
                    ))
                }
                for i in 0..3 {
                    self.messages.push((
                        format!("Encoder {i}: {}", sensors.encoders[i]),
                        PacbotWidgetStatus::Ok,
                    ));
                }
            }
        }
    }

    fn display_name(&self) -> &'static str {
        "Sensors"
    }

    fn button_text(&self) -> RichText {
        RichText::new(format!("{}", regular::RULER,))
    }

    fn overall_status(&self) -> &PacbotWidgetStatus {
        &self.overall_status
    }

    fn messages(&self) -> &[(String, PacbotWidgetStatus)] {
        &self.messages
    }
}<|MERGE_RESOLUTION|>--- conflicted
+++ resolved
@@ -237,11 +237,7 @@
             tab_viewer.target_velocity.0.y = 0.0;
             tab_viewer.target_velocity.1 = 0.0;
             ctx.input(|i| {
-<<<<<<< HEAD
-                let target_speed = if i.modifiers.shift { 20.0 } else { 8.0 };
-=======
                 let target_speed = if i.modifiers.shift { 10.0 } else { 4.0 };
->>>>>>> d8dc10d4
                 if i.key_down(Key::S) {
                     tab_viewer.target_velocity.0.x = target_speed;
                 }
