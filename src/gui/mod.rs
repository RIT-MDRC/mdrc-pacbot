--- conflicted
+++ resolved
@@ -131,8 +131,7 @@
         .0
         .mark_segment("Update target velocity");
 
-<<<<<<< HEAD
-    app.update(&ctx, &mut tab_viewer);
+    app.update(ctx, &mut tab_viewer);
 
     if tab_viewer.reconnect {
         gs_conn.client = GSConnState::Connecting;
@@ -141,9 +140,6 @@
     if tab_viewer.settings.go_server_address.is_none() {
         gs_conn.client = GSConnState::Disconnected;
     }
-=======
-    app.update(ctx, &mut tab_viewer);
->>>>>>> af950d3f
 }
 
 /// Options for different kinds of tabs
