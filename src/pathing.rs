--- conflicted
+++ resolved
@@ -19,14 +19,6 @@
     mut target_velocity: ResMut<TargetVelocity>,
     settings: Res<UserSettings>,
 ) {
-<<<<<<< HEAD
-    if settings.enable_ai && false {
-        if !pacman_state.0.is_paused() {
-            if let Some(target_pos) = target_path.0.get(0) {
-                if let Some(curr_pos) = phys_info.real_pos {
-                    let curr_pos = curr_pos.translation.vector.xy();
-                    let target_pos = Vector2::new(target_pos.row as f32, target_pos.col as f32);
-=======
     if settings.enable_ai {
         if pacman_state.0.is_paused() {
             target_velocity.0 = Vector2::new(0.0, 0.0);
@@ -36,7 +28,6 @@
         {
             let curr_pos = curr_pos.translation.vector.xy();
             let target_pos = Vector2::new(target_pos.row as f32, target_pos.col as f32);
->>>>>>> d8dc10d4
 
             let max_speed = 6.;
             let mut delta_pos = target_pos - curr_pos;
