[package]
name = "mdrc-pacbot-util"
version = "0.1.0"
edition = "2021"
documentation = "https://rit-mdrc.github.io/mdrc-pacbot-util/"

# See more keys and their definitions at https://doc.rust-lang.org/cargo/reference/manifest.html

[dependencies]
anyhow = "1.0.75"
bincode = "1.3.3"
candle-core = { git = "https://github.com/huggingface/candle.git", version = "0.4.0" }
candle-nn = { git = "https://github.com/huggingface/candle.git", version = "0.4.0" }
chrono = "0.4.31"
eframe = { version = "0.24.1", default-features = false, features = [ "accesskit", "default_fonts", "glow", "wayland", "web_screen_reader", "x11" ] }
egui_dock = "0.9.1"
futures-util = "0.3.28"
native-dialog = { version = "0.6.4", features = ["windows_dpi_awareness", "windows_visual_styles"] }
num_enum = "0.7.0"
rand = "0.8.5"
rapier2d = { version = "0.17.2", features = ["serde-serialize", "parallel"] }
rayon = "1.8.0"
serde = { version = "1.0.188", features = ["derive"] }
tokio = { version = "1.32.0", features = ["macros", "parking_lot", "rt", "time", "sync"] }
tokio-tungstenite = "0.20.1"
array-init = "2.1.0"
ndarray = "0.15.6"
pacbot-rs = { git = "https://github.com/RIT-MDRC/pacbot-rs.git", rev = "2601948dac7b7debabbb61322a453a770ae83240" }
egui-phosphor = "=0.3.1"
bevy_egui = "0.24.0"
bevy_ecs = { version = "0.12.1", features = ["multi-threaded"] }
num-traits = "0.2.18"
<<<<<<< HEAD
websocket = "0.27.0"
=======
rand_distr = "0.4.3"
ordered-float = "4.2.0"
>>>>>>> 07c981ba
# rerun = "0.12.1"

[dependencies.bevy]
version = "0.12.1"
default-features = false
features = [
    # Bevy functionality:
    "multi-threaded",     # Run with multithreading
    "bevy_winit",         # Window management (cross-platform Winit backend)

    # Development/Debug features:
    "dynamic_linking",   # Dynamic linking for faster compile-times
]


# Enable a small amount of optimization in debug mode
[profile.dev]
opt-level = 1

# Enable high optimizations for dependencies (incl. Bevy), but not for our code:
[profile.dev.package."*"]
opt-level = 3<|MERGE_RESOLUTION|>--- conflicted
+++ resolved
@@ -30,12 +30,9 @@
 bevy_egui = "0.24.0"
 bevy_ecs = { version = "0.12.1", features = ["multi-threaded"] }
 num-traits = "0.2.18"
-<<<<<<< HEAD
 websocket = "0.27.0"
-=======
 rand_distr = "0.4.3"
 ordered-float = "4.2.0"
->>>>>>> 07c981ba
 # rerun = "0.12.1"
 
 [dependencies.bevy]
