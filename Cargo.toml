[package]
name = "mdrc-pacbot-util"
version = "0.1.0"
edition = "2021"
documentation = "https://rit-mdrc.github.io/mdrc-pacbot-util/"

# See more keys and their definitions at https://doc.rust-lang.org/cargo/reference/manifest.html

[dependencies]
anyhow = "1.0.75"
bincode = "1.3.3"
candle-core = { git = "https://github.com/huggingface/candle.git", version = "0.3.1" }
candle-nn = { git = "https://github.com/huggingface/candle.git", version = "0.3.1" }
chrono = "0.4.31"
eframe = "0.25.0"
egui_dock = "0.10.0"
futures-util = "0.3.28"
native-dialog = { version = "0.6.4", features = ["windows_dpi_awareness", "windows_visual_styles"] }
num_enum = "0.7.0"
rand = "0.8.5"
rapier2d = { version = "0.17.2", features = ["serde-serialize", "parallel"] }
rayon = "1.8.0"
serde = { version = "1.0.188", features = ["derive"] }
tokio = { version = "1.32.0", features = ["macros", "parking_lot", "rt"] }
tokio-tungstenite = "0.20.1"
<<<<<<< HEAD
array-init = "2.1.0"
ndarray = "0.15.6"
=======
pacbot-rs = { git = "https://github.com/RIT-MDRC/pacbot-rs.git", rev = "fbef4eb72a76164cee576822860bad42e40ad2bc" }
egui-phosphor = "0.3.2"
>>>>>>> b3d8a178
<|MERGE_RESOLUTION|>--- conflicted
+++ resolved
@@ -23,10 +23,7 @@
 serde = { version = "1.0.188", features = ["derive"] }
 tokio = { version = "1.32.0", features = ["macros", "parking_lot", "rt"] }
 tokio-tungstenite = "0.20.1"
-<<<<<<< HEAD
 array-init = "2.1.0"
 ndarray = "0.15.6"
-=======
 pacbot-rs = { git = "https://github.com/RIT-MDRC/pacbot-rs.git", rev = "fbef4eb72a76164cee576822860bad42e40ad2bc" }
-egui-phosphor = "0.3.2"
->>>>>>> b3d8a178
+egui-phosphor = "0.3.2"