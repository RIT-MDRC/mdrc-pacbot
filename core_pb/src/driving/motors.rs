use crate::drive_system::DriveSystem;
use crate::driving::{EmbassyInstant, RobotBehavior};
use crate::messages::{
    FrequentServerToRobot, MotorControlStatus, RobotToServerMessage, SensorData, Task,
    VelocityControl,
};
use crate::names::RobotName;
use crate::pure_pursuit::pure_pursuit;
use crate::robot_definition::RobotDefinition;
use crate::util::utilization::UtilizationMonitor;
use crate::util::CrossPlatformInstant;
use core::sync::atomic::Ordering;
use core::time::Duration;
use embassy_time::Timer;
#[cfg(not(feature = "std"))]
use micromath::F32Ext;
use nalgebra::{Rotation2, Vector2};
use pid::Pid;

/// Functionality that robots with motors must support
pub trait RobotMotorsBehavior {
    /// Set PWM for the given pin
    ///
    /// - 0 <= pin < 2*WHEELS
    /// - 0 <= to <= [`robot_definition.pwm_max`]
    async fn set_pwm(&mut self, pin: usize, to: u16);
}

#[allow(dead_code)]
struct MotorsData<const WHEELS: usize, M: RobotMotorsBehavior> {
    name: RobotName,
    robot: RobotDefinition<WHEELS>,
    drive_system: DriveSystem<WHEELS>,

    motors: M,

    config: FrequentServerToRobot,
    sensors: Option<SensorData>,

    pid_controllers: [Pid<f32>; WHEELS],

    motor_speeds: [f32; 3],
    set_points: [f32; WHEELS],
    pwm: [[u16; 2]; WHEELS],
}

/// The "main" method for the motors task
pub async fn motors_task<R: RobotBehavior>(motors: R::Motors) -> ! {
    let data = R::get();

    let name = data.name;
    let mut sensors_watch = data.sensors.receiver().unwrap();
    let mut config_watch = data.config.receiver().unwrap();

    let robot = data.robot_definition;
    let config = FrequentServerToRobot::new(name);
    let pid = config.pid;

    let pid_controllers = [0; 3].map(|_| {
        let mut pid_controller = Pid::new(0.0, robot.pwm_top as f32);
        pid_controller
            .p(pid[0], robot.pwm_top as f32)
            .i(pid[1], robot.pwm_top as f32)
            .d(pid[2], robot.pwm_top as f32);
        pid_controller
    });

    let drive_system = robot.drive_system;

    let mut motors_data = MotorsData {
        name,
        robot,
        drive_system,

        config,
        sensors: None,

        motors,
        pid_controllers,

        motor_speeds: [0.0; 3],
        set_points: Default::default(),
        pwm: Default::default(),
    };

    let mut last_command = EmbassyInstant::default();

    let mut utilization_monitor: UtilizationMonitor<50, EmbassyInstant> =
        UtilizationMonitor::new(0.0, 0.0);
    utilization_monitor.start();

    loop {
        if let Some(config) = config_watch.try_changed() {
            last_command = EmbassyInstant::default();
            motors_data.config = config;
            for m in 0..3 {
                motors_data.pid_controllers[m]
                    .p(motors_data.config.pid[0], robot.pwm_top as f32)
                    .i(motors_data.config.pid[1], robot.pwm_top as f32)
                    .d(motors_data.config.pid[2], robot.pwm_top as f32);
            }
        }
        if last_command.elapsed() > Duration::from_millis(300) {
            // we might have disconnected, set all motors to stop
            motors_data.config = FrequentServerToRobot::new(motors_data.name);
            motors_data.config.pwm_override = [[Some(0); 2]; 3];
        }
        if let Some(new_sensors) = sensors_watch.try_changed() {
            motors_data.sensors = Some(new_sensors);
        }
        if let Some(new_speeds) = data.sig_motor_speeds.try_take() {
            motors_data.motor_speeds = new_speeds;
        }

        motors_data.do_motors().await;

        data.server_outgoing_queue
            .try_send(RobotToServerMessage::MotorControlStatus((
                data.created_at.elapsed(),
                MotorControlStatus {
                    pwm: motors_data.pwm,
                    measured_speeds: motors_data.motor_speeds,
                    speed_set_points: motors_data.set_points,
                },
            )))
            .ok();
        data.utilization[Task::Motors as usize]
            .store(utilization_monitor.utilization(), Ordering::Relaxed);

        utilization_monitor.stop();
        Timer::after_millis(30).await;
        utilization_monitor.start();
    }
}

fn adjust_ang_vel(curr_ang: f32, desired_ang: f32, p: f32, tol: f32) -> f32 {
    // Calculate the difference between desired angle and current angle
    let mut angle_diff = desired_ang - curr_ang;

    // account for angles that cross discontinuity
    if angle_diff > core::f32::consts::PI {
        angle_diff -= 2.0 * core::f32::consts::PI;
    } else if angle_diff < -core::f32::consts::PI {
        angle_diff += 2.0 * core::f32::consts::PI;
    }

    // clamp if within tol rads
    angle_diff = if angle_diff.abs() < tol {
        0.0
    } else {
        angle_diff
    };

    angle_diff * p
}

impl<M: RobotMotorsBehavior> MotorsData<3, M> {
    pub async fn do_motors(&mut self) {
        // TODO: make this a tunable param
        let angle_p = 2.0;
        let angle_tol = 0.03; // rad

        if self.config.follow_target_path {
            if let Some(sensors) = &self.sensors {
                let mut target_velocity = (Vector2::new(0.0, 0.0), 0.0);
                // maintain heading 0
                if let Ok(angle) = sensors.angle {
                    target_velocity.1 = adjust_ang_vel(angle, 0.0, angle_p, angle_tol);
                    let angle = Rotation2::new(angle).angle();
                    if angle.abs() < 20.0_f32.to_radians() {
                        // now that we've made sure we're facing the right way, try to follow the path
<<<<<<< HEAD
                        if let Some(vel) = pure_pursuit(sensors, &self.config.target_path, 0.5) {
=======
                        if let Some(vel) = pure_pursuit(
                            sensors,
                            &data.config.target_path,
                            data.config.lookahead_dist,
                            data.config.robot_speed,
                            data.config.snapping_dist,
                        ) {
>>>>>>> ecf76d79
                            target_velocity.0 = vel;
                        }
                    }
                }
                // calculate wheel velocities
                self.config.target_velocity =
                    VelocityControl::LinVelAngVel(target_velocity.0, target_velocity.1);
            }
        }

        self.set_points = [0.0; 3];
        self.pwm = [[0; 2]; 3];
        if let Some((lin, ang)) = match self.config.target_velocity {
            VelocityControl::None | VelocityControl::AssistedDriving(_) => None,
            VelocityControl::Stop => Some((Vector2::new(0.0, 0.0), 0.0)),
            VelocityControl::LinVelAngVel(lin, ang) => Some((lin, ang)),
            VelocityControl::LinVelFixedAng(lin, set_ang) => self
                .sensors
                .as_ref()
                .and_then(|s| s.angle.clone().ok())
                .map(|cur_ang| {
                    (
                        lin,
                        crate::driving::motors::adjust_ang_vel(
                            cur_ang, set_ang, angle_p, angle_tol,
                        ),
                    )
                }),
            VelocityControl::LinVelFaceForward(lin) => self
                .sensors
                .as_ref()
                .and_then(|s| s.angle.clone().ok())
                .map(|cur_ang| {
                    (
                        lin,
                        if lin.magnitude() < 0.01 {
                            0.0
                        } else {
                            crate::driving::motors::adjust_ang_vel(
                                cur_ang,
                                f32::atan2(lin.y, lin.x),
                                angle_p,
                                angle_tol,
                            )
                        },
                    )
                }),
        } {
            self.set_points = self.drive_system.get_motor_speed_omni(lin, ang);
        }
        #[allow(clippy::needless_range_loop)]
        for m in 0..3 {
            if let Some(motor_override) = self.config.motors_override[m] {
                self.set_points[m] = motor_override;
            }
            // calculate pid
            self.pid_controllers[m].setpoint(self.set_points[m]);
            let output = if self.set_points[m] == 0.0 {
                self.pid_controllers[m].reset_integral_term();
                0.0
            } else {
                self.pid_controllers[m]
                    .next_control_output(self.motor_speeds[m])
                    .output
            };

            // set value to PWM on motors
            if output > 0.0 {
                self.pwm[m] = [output.abs().round() as u16, 0];
            } else {
                self.pwm[m] = [0, output.abs().round() as u16];
            }
            for p in 0..2 {
                if let Some(pwm_override) = self.config.pwm_override[m][p] {
                    self.pwm[m][p] = pwm_override;
                }
                self.motors
                    .set_pwm(self.config.motor_config[m][p], self.pwm[m][p])
                    .await;
            }
        }
    }
}<|MERGE_RESOLUTION|>--- conflicted
+++ resolved
@@ -169,17 +169,14 @@
                     let angle = Rotation2::new(angle).angle();
                     if angle.abs() < 20.0_f32.to_radians() {
                         // now that we've made sure we're facing the right way, try to follow the path
-<<<<<<< HEAD
                         if let Some(vel) = pure_pursuit(sensors, &self.config.target_path, 0.5) {
-=======
                         if let Some(vel) = pure_pursuit(
                             sensors,
-                            &data.config.target_path,
-                            data.config.lookahead_dist,
-                            data.config.robot_speed,
-                            data.config.snapping_dist,
+                            &self.config.target_path,
+                            self.config.lookahead_dist,
+                            self.config.robot_speed,
+                            self.config.snapping_dist,
                         ) {
->>>>>>> ecf76d79
                             target_velocity.0 = vel;
                         }
                     }
