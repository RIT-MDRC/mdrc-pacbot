use crate::constants::MAX_ROBOT_PATH_LENGTH;
use crate::grid::standard_grid::StandardGrid;
#[cfg(feature = "std")]
use crate::messages::server_status::ServerStatus;
#[cfg(feature = "std")]
use crate::messages::settings::PacbotSettings;
use crate::names::RobotName;
#[cfg(feature = "std")]
use crate::names::NUM_ROBOT_NAMES;
use crate::robot_definition::RobotDefinition;
#[cfg(feature = "std")]
use crate::util::ColoredStatus;
use core::time::Duration;
use nalgebra::Point2;
#[cfg(feature = "std")]
use nalgebra::Rotation2;
use nalgebra::Vector2;
use pacbot_rs::game_state::GameState;
use pacbot_rs::location::Direction;
use portable_atomic::{AtomicBool, AtomicF32, AtomicI32, AtomicI8};
use serde::{Deserialize, Serialize};

#[cfg(feature = "std")]
pub mod ota;
pub mod robot_tcp;
#[cfg(feature = "std")]
pub mod server_status;
#[cfg(feature = "std")]
pub mod settings;

#[derive(Clone, Debug, Serialize, Deserialize)]
#[cfg(feature = "std")]
#[allow(clippy::large_enum_variant)]
/// Messages sent from `gui_pb` to `server_pb`
pub enum GuiToServerMessage {
    /// Update server settings
    Settings(PacbotSettings),
    /// Send a message to the game server
    GameServerCommand(GameServerCommand),
    /// Send a message to the simulation
    SimulationCommand(ServerToSimulationMessage),
    /// Set a robot's target velocity (for WASD movement)
    RobotVelocity(RobotName, VelocityControl),
    /// Send a message to a robot
    RobotCommand(RobotName, ServerToRobotMessage),
    /// Initiate an Over the Air Programming update for a robot
    StartOtaFirmwareUpdate(RobotName),
    /// Cancel an Over the Air Programming update for a robot
    CancelOtaFirmwareUpdate(RobotName),
    /// Continue an Over the Air Programming update for a robot
    ConfirmFirmwareUpdate(RobotName),
    /// Clear Over the Air Programming update history for a robot
    ClearFirmwareUpdateHistory(RobotName),
    /// Set a robot's target location
    TargetLocation(Point2<i8>),
    /// Restart simulation (including rebuild)
    RestartSimulation,
}

#[derive(Copy, Clone, Debug, Default, PartialOrd, PartialEq, Serialize, Deserialize)]
pub enum VelocityControl {
    #[default]
    None,
    Stop,
    LinVelAngVel(Vector2<f32>, f32),
    LinVelFixedAng(Vector2<f32>, f32),
    LinVelFaceForward(Vector2<f32>),
    AssistedDriving(Vector2<f32>),
}

#[derive(Clone, Debug, Serialize, Deserialize)]
#[cfg(feature = "std")]
#[allow(clippy::large_enum_variant)]
/// Messages sent from `server_pb` to `gui_pb`
pub enum ServerToGuiMessage {
    /// Very frequent; includes all information about the status of the server and robots
    Status(ServerStatus),
    /// Less frequent; includes updated server settings
    Settings(PacbotSettings),
}

#[derive(Clone, Debug, Serialize, Deserialize)]
#[cfg(feature = "std")]
/// Messages sent from `sim_pb` to `server_pb`
pub enum SimulationToServerMessage {
    /// The positions of the simulated robots, to be shown in the gui
    RobotPositions([Option<(Point2<f32>, Rotation2<f32>)>; NUM_ROBOT_NAMES]),
    /// The display of a simulated robot
    RobotDisplay(RobotName, Vec<u128>),
}

#[derive(Copy, Clone, Debug, PartialOrd, PartialEq, Serialize, Deserialize)]
pub enum RobotButton {
    EastA,
    SouthB,
    NorthX,
    WestY,
    LeftStart,
    RightSelect,
}

#[derive(Clone, Debug, Serialize, Deserialize)]
#[cfg(feature = "std")]
pub enum ServerToSimulationMessage {
    Spawn(RobotName),
    Teleport(RobotName, Point2<i8>),
    Delete(RobotName),
    SetPacman(RobotName),
    SetStandardGrid(StandardGrid),
    /// A button press (true) or release (false) for a simulated robot
    RobotButton(RobotName, (RobotButton, bool)),
    RobotJoystick(RobotName, (f32, f32)),
}

/// This is sent regularly and frequently to robots via [`ServerToRobotMessage::FrequentRobotItems`]
///
/// Holds information that may change often, or where low latency is critical. Its contents should be passed
/// along as quickly as possible.
#[derive(Clone, Debug, PartialOrd, PartialEq, Serialize, Deserialize)]
pub struct FrequentServerToRobot {
    /// Which grid is currently in use
    pub grid: StandardGrid,
    /// Overall requested velocity of the robot, ex. using WASD or controller manual input
    pub target_velocity: VelocityControl,
    /// Requested velocity for each individual motor, forwards (+) or backwards (-), for testing
    pub motors_override: [Option<f32>; 3],
    /// Requested output for each PWM pin, for testing
    pub pwm_override: [[Option<u16>; 2]; 3],
    /// Which pwm pin corresponds to which motor
    ///
    /// Example: for the config `[[0, 1], [5, 4], [2, 3]]`:
    /// - Raising the first physical pin (denoted `0`) causes motor 0 to turn clockwise
    /// - Raising pin `1` causes motor 0 to turn counter-clockwise
    /// - Raising pin `5` causes motor 1 to turn clockwise
    /// - `4` -> motor 1 counter-clockwise
    /// - `2` -> motor 2 clockwise
    /// - `3` -> motor 2 counter-clockwise
    pub motor_config: [[usize; 2]; 3],
    /// Basic parameters for the PID controller
    pub pid: [f32; 3],
    /// The grid cell the CV system thinks the robot is in
    ///
    /// Not used when this struct functions as a configuration in server settings
    pub cv_location: Option<Point2<i8>>,
    /// The points the robot should try to go to
    pub target_path: heapless::Vec<Point2<i8>, MAX_ROBOT_PATH_LENGTH>,
    /// Whether the robot should try to follow the target path (including maintaining heading 0)
    pub follow_target_path: bool,
<<<<<<< HEAD
    /// This angle should be considered angle 0
    pub angle_offset: f32,
=======
    pub lookahead_dist: f32,
    pub robot_speed: f32,
    pub snapping_dist: f32,
    pub cv_error: f32,
>>>>>>> ecf76d79
}

impl FrequentServerToRobot {
    /// Create one with default parameters of the given robot
    pub fn new(robot: RobotName) -> Self {
        let definition = RobotDefinition::new(robot);
        Self {
            grid: StandardGrid::Pacman,
            target_velocity: VelocityControl::None,
            motors_override: [None; 3],
            pwm_override: [[None; 2]; 3],
            motor_config: definition.default_motor_config,
            pid: definition.default_pid,
            cv_location: None,
            target_path: heapless::Vec::new(),
            follow_target_path: false,
<<<<<<< HEAD
            angle_offset: 0.0,
=======
            lookahead_dist: 0.5,
            robot_speed: 1.5,
            snapping_dist: 0.3,
            cv_error: 1.5,
>>>>>>> ecf76d79
        }
    }
}

/// Firmware related items MUST remain first, or OTA programming will break
#[derive(Clone, Debug, Serialize, Deserialize)]
#[repr(usize)]
pub enum ServerToRobotMessage {
    ReadyToStartUpdate = 0,
    FirmwareWritePart {
        offset: usize,
        len: usize,
    } = 1,
    CalculateFirmwareHash(u32) = 2,
    MarkFirmwareUpdated = 3,
    IsFirmwareSwapped = 4,
    Reboot = 5,
    MarkFirmwareBooted = 6,
    CancelFirmwareUpdate = 7,
    /// See [`FrequentServerToRobot`]
    FrequentRobotItems(FrequentServerToRobot) = 8,
    Ping = 9,
    ExtraOpts(ExtraOptsTypes) = 11,
}

#[derive(Copy, Clone, Debug, Default, Serialize, Deserialize, PartialOrd, PartialEq)]
pub struct ExtraOptsTypes {
    pub opts_bool: [bool; 8],
    pub opts_f32: [f32; 4],
    pub opts_i8: [i8; 4],
    pub opts_i32: [i32; 4],
}

pub type ExtraOptsAtomicTypes = (
    [AtomicBool; 8],
    [AtomicF32; 8],
    [AtomicI8; 8],
    [AtomicI32; 8],
);

#[derive(Copy, Clone, Debug, Default, Serialize, Deserialize)]
pub struct MotorControlStatus {
    pub pwm: [[u16; 2]; 3],
    pub speed_set_points: [f32; 3],
    pub measured_speeds: [f32; 3],
}

#[derive(Copy, Clone, Debug, Default, Serialize, Deserialize)]
pub struct ExtraImuData {
    pub accel: ([f32; 3], u8),
    pub gyro: ([f32; 3], u8),
    pub mag: ([f32; 3], u8),
    pub rotation_vector: ([f32; 4], f32, u8),
}

/// Firmware related items MUST remain first, or OTA programming will break
#[derive(Clone, Debug, Serialize, Deserialize)]
#[repr(usize)]
pub enum RobotToServerMessage {
    ReadyToStartUpdate = 0,
    ConfirmFirmwarePart { offset: usize, len: usize } = 1,
    MarkedFirmwareUpdated = 2,
    FirmwareHash([u8; 32]) = 3,
    Rebooting = 4,
    FirmwareIsSwapped(bool) = 5,
    MarkedFirmwareBooted = 6,
    Name(RobotName) = 7,
    MotorControlStatus((Duration, MotorControlStatus)) = 8,
    Utilization([f32; 3]) = 9,
    Sensors(SensorData) = 10,
    Pong = 11,
    ReceivedExtraOpts(ExtraOptsTypes) = 12,
    ExtraIndicators(ExtraOptsTypes) = 13,
    ExtraImuData(ExtraImuData) = 14,
}

/// The different async tasks that run on the robot
#[derive(Copy, Clone, Debug)]
#[repr(usize)]
pub enum Task {
    Wifi = 0,
    Motors = 1,
    Peripherals = 2,
}

impl Task {
    pub fn get_all() -> [Self; 3] {
        [Task::Wifi, Task::Motors, Task::Peripherals]
    }
}

pub const MAX_SENSOR_ERR_LEN: usize = 10;

/// Sent from the robot peripherals task to the wifi task and back to the server
#[derive(Clone, Debug, Serialize, Deserialize)]
pub struct SensorData {
    /// The absolute orientation of the robot, given by the IMU
    pub angle: Result<f32, heapless::String<MAX_SENSOR_ERR_LEN>>,
    /// Readings from the distance sensors, in order of angle 0, 90, 180, 270
    ///
    /// - Err(_) indicates that something is wrong with the sensor and the reading can't be trusted
    /// - Ok(None) indicates that the sensor is working, but didn't detect any object in its range
    /// - Ok(x) indicates an object x grid units in front of the sensor
    pub distances: [Result<Option<f32>, heapless::String<MAX_SENSOR_ERR_LEN>>; 4],
    /// The best guess location of the robot
    pub location: Option<Point2<f32>>,
    /// The battery level of the robot
    pub battery: Result<f32, heapless::String<MAX_SENSOR_ERR_LEN>>,
}

#[derive(Clone, Debug, Serialize, Deserialize)]
pub struct RobotStatus {}

#[derive(Copy, Clone, Debug, Serialize, Deserialize, Default, PartialOrd, PartialEq)]
pub enum NetworkStatus {
    /// Settings dictate that a connection should not be made
    #[default]
    NotConnected,
    /// A connection could not be established
    ConnectionFailed,
    /// After a connection is established, but before a message is received
    Connecting,
    /// After a message is received
    Connected,
}

impl NetworkStatus {
    #[cfg(feature = "std")]
    pub fn status(&self) -> ColoredStatus {
        match self {
            NetworkStatus::NotConnected => {
                ColoredStatus::NotApplicable(Some("Not connected".to_string()))
            }
            NetworkStatus::ConnectionFailed => {
                ColoredStatus::Error(Some("Connection failed".to_string()))
            }
            NetworkStatus::Connecting => ColoredStatus::Warn(Some("Connecting".to_string())),
            NetworkStatus::Connected => ColoredStatus::Ok(Some("Connected".to_string())),
        }
    }
}

#[derive(Clone, Debug, Serialize, Deserialize)]
#[allow(clippy::large_enum_variant)]
pub enum GameServerCommand {
    Pause,
    Unpause,
    Reset,
    Direction(Direction),
    SetState(GameState),
}

impl GameServerCommand {
    pub fn text(&self) -> Option<&'static str> {
        match self {
            GameServerCommand::Pause => Some("p"),
            GameServerCommand::Unpause => Some("P"),
            GameServerCommand::Reset => Some("r"),
            GameServerCommand::Direction(Direction::Up) => Some("w"),
            GameServerCommand::Direction(Direction::Left) => Some("a"),
            GameServerCommand::Direction(Direction::Down) => Some("s"),
            GameServerCommand::Direction(Direction::Right) => Some("d"),
            _ => None,
        }
    }
}<|MERGE_RESOLUTION|>--- conflicted
+++ resolved
@@ -146,15 +146,12 @@
     pub target_path: heapless::Vec<Point2<i8>, MAX_ROBOT_PATH_LENGTH>,
     /// Whether the robot should try to follow the target path (including maintaining heading 0)
     pub follow_target_path: bool,
-<<<<<<< HEAD
     /// This angle should be considered angle 0
     pub angle_offset: f32,
-=======
     pub lookahead_dist: f32,
     pub robot_speed: f32,
     pub snapping_dist: f32,
     pub cv_error: f32,
->>>>>>> ecf76d79
 }
 
 impl FrequentServerToRobot {
@@ -171,14 +168,11 @@
             cv_location: None,
             target_path: heapless::Vec::new(),
             follow_target_path: false,
-<<<<<<< HEAD
             angle_offset: 0.0,
-=======
             lookahead_dist: 0.5,
             robot_speed: 1.5,
             snapping_dist: 0.3,
             cv_error: 1.5,
->>>>>>> ecf76d79
         }
     }
 }
